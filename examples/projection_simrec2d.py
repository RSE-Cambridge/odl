# -*- coding: utf-8 -*-
"""
simple_test_astra.py -- a simple test script

Copyright 2014, 2015 Holger Kohr

This file is part of RL.

RL is free software: you can redistribute it and/or modify
it under the terms of the GNU General Public License as published by
the Free Software Foundation, either version 3 of the License, or
(at your option) any later version.

RL is distributed in the hope that it will be useful,
but WITHOUT ANY WARRANTY; without even the implied warranty of
MERCHANTABILITY or FITNESS FOR A PARTICULAR PURPOSE.  See the
GNU General Public License for more details.

You should have received a copy of the GNU General Public License
along with RL.  If not, see <http://www.gnu.org/licenses/>.
"""
from __future__ import (division, print_function, unicode_literals,
                        absolute_import)
from future import standard_library
standard_library.install_aliases()
from math import sin, cos

import numpy as np
import RL.operator.operator as OP
import RL.space.function as fs
import RL.space.euclidean as ds
import RL.space.discretizations as dd
import RL.space.set as sets
import SimRec2DPy as SR

import matplotlib.pyplot as plt


class Projection(OP.LinearOperator):
    def __init__(self, volumeOrigin, voxelSize, volumeSize, detectorSize,
                 stepSize, sourcePosition, detectorOrigin, pixelDirection,
                 domain, range_):
        self.volumeOrigin = volumeOrigin
        self.voxelSize = voxelSize
        self.volumeSize = volumeSize
        self.detectorSize = detectorSize
        self.stepSize = stepSize
        self.sourcePosition = sourcePosition
        self.detectorOrigin = detectorOrigin
        self.pixelDirection = pixelDirection
        self.domain = domain
        self.range = range_

    def _apply(self, data, out):
        forward = SR.SRPyForwardProject.SimpleForwardProjector(
            data.data.reshape(self.volumeSize), self.volumeOrigin,
            self.voxelSize, self.detectorSize, self.stepSize)

        result = forward.project(self.sourcePosition, self.detectorOrigin,
                                 self.pixelDirection)

        out[:] = result.transpose()

# Set geometry parameters
volumeSize = np.array([20.0, 20.0])
volumeOrigin = -volumeSize/2.0

detectorSize = 50.0
detectorOrigin = -detectorSize/2.0

sourceAxisDistance = 20.0
detectorAxisDistance = 20.0

# Discretization parameters
nVoxels = np.array([500, 400])
nPixels = 400
nProjection = 500

# Scale factors
voxelSize = volumeSize/nVoxels
pixelSize = detectorSize/nPixels
stepSize = voxelSize.max()/2.0

# Define projection geometries
theta = 0
x0 = np.array([cos(theta), sin(theta)])
y0 = np.array([-sin(theta), cos(theta)])

sourcePosition = -sourceAxisDistance * x0
detectorOrigin = detectorAxisDistance * x0 + detectorOrigin * y0
pixelDirection = y0 * pixelSize


dataSpace = fs.L2(sets.Interval(0, 1))
<<<<<<< HEAD
dataRn = ds.EuclidRn(nPixels)
dataDisc = dd.uniform_discretization(dataSpace, dataRn)

reconSpace = fs.L2(sets.Rectangle((0, 0), (1, 1)))
reconRn = ds.EuclidRn(nVoxels.prod())
reconDisc = dd.pixel_discretization(reconSpace, reconRn, nVoxels[0],
                                       nVoxels[1])
=======
dataRN = ds.EuclideanSpace(nPixels)
dataDisc = dd.uniform_discretization(dataSpace, dataRN)

reconSpace = fs.L2(sets.Rectangle((0, 0), (1, 1)))
reconRN = ds.EuclideanSpace(nVoxels.prod())
reconDisc = dd.uniform_discretization(reconSpace, reconRN, nVoxels)
>>>>>>> 00ee31c4

# Create a phantom
phantom = SR.SRPyUtils.phantom(nVoxels)
phantomVec = reconDisc.element(phantom)

projector = Projection(volumeOrigin, voxelSize, nVoxels, nPixels, stepSize,
                       sourcePosition, detectorOrigin, pixelDirection,
                       reconDisc, dataDisc)

result = dataDisc.element()
projector.apply(phantomVec, result)

plt.plot(result[:])
plt.show()<|MERGE_RESOLUTION|>--- conflicted
+++ resolved
@@ -92,22 +92,12 @@
 
 
 dataSpace = fs.L2(sets.Interval(0, 1))
-<<<<<<< HEAD
 dataRn = ds.EuclidRn(nPixels)
 dataDisc = dd.uniform_discretization(dataSpace, dataRn)
 
 reconSpace = fs.L2(sets.Rectangle((0, 0), (1, 1)))
 reconRn = ds.EuclidRn(nVoxels.prod())
-reconDisc = dd.pixel_discretization(reconSpace, reconRn, nVoxels[0],
-                                       nVoxels[1])
-=======
-dataRN = ds.EuclideanSpace(nPixels)
-dataDisc = dd.uniform_discretization(dataSpace, dataRN)
-
-reconSpace = fs.L2(sets.Rectangle((0, 0), (1, 1)))
-reconRN = ds.EuclideanSpace(nVoxels.prod())
-reconDisc = dd.uniform_discretization(reconSpace, reconRN, nVoxels)
->>>>>>> 00ee31c4
+reconDisc = dd.uniform_discretization(reconSpace, reconRn, nVoxels)
 
 # Create a phantom
 phantom = SR.SRPyUtils.phantom(nVoxels)
