# -*- coding: utf-8 -*-
"""
simple_test_astra.py -- a simple test script

Copyright 2014, 2015 Holger Kohr

This file is part of RL.

RL is free software: you can redistribute it and/or modify
it under the terms of the GNU General Public License as published by
the Free Software Foundation, either version 3 of the License, or
(at your option) any later version.

RL is distributed in the hope that it will be useful,
but WITHOUT ANY WARRANTY; without even the implied warranty of
MERCHANTABILITY or FITNESS FOR A PARTICULAR PURPOSE.  See the
GNU General Public License for more details.

You should have received a copy of the GNU General Public License
along with RL.  If not, see <http://www.gnu.org/licenses/>.
"""
from __future__ import division, print_function, unicode_literals, absolute_import
from future import standard_library
standard_library.install_aliases()
from math import sin,cos,pi
import unittest

import os
import numpy as np
import RL.operator.operator as OP
import RL.space.function as fs
import RL.space.euclidean as ds
import RL.space.cuda as cs
import RL.space.discretizations as dd
import RL.space.set as sets
import SimRec2DPy as SR
import matplotlib.pyplot as plt

from RL.utility.testutils import Timer

class CudaProjection(OP.LinearOperator):
    def __init__(self, volumeOrigin, voxelSize, nVoxels, nPixels, stepSize, sourcePosition, detectorOrigin, pixelDirection, domain, range):
        self.sourcePosition = sourcePosition
        self.detectorOrigin = detectorOrigin
        self.pixelDirection = pixelDirection
        self._domain = domain
        self._range = range
        self.forward = SR.SRPyCuda.CudaForwardProjector(nVoxels, volumeOrigin, voxelSize, nPixels, stepSize)
        self.back = SR.SRPyCuda.CudaBackProjector(nVoxels, volumeOrigin, voxelSize, nPixels, stepSize)

    def _apply(self, data, out):
<<<<<<< HEAD
        self.forward.setData(data.data_ptr)
        self.forward.project(self.sourcePosition, self.detectorOrigin, self.pixelDirection, out.data_ptr)
=======
        self.forward.setData(data.impl.dataPtr())
        self.forward.project(self.sourcePosition, self.detectorOrigin, self.pixelDirection, out.impl.dataPtr())
>>>>>>> cf894260

    def _apply_adjoint(self, projection, out):
        self.back.backProject(self.sourcePosition, self.detectorOrigin, self.pixelDirection, projection.data_ptr, out.data_ptr)

    @property
    def domain(self):
        return self._domain

    @property
    def range(self):
        return self._range


#Set geometry parameters
volumeSize = np.array([20.0,20.0])
volumeOrigin = -volumeSize/2.0

detectorSize = 50.0
detectorOrigin = -detectorSize/2.0

sourceAxisDistance = 20.0
detectorAxisDistance = 20.0

#Discretization parameters
nVoxels = np.array([500, 400])
nPixels = 400
nProjection = 500

#Scale factors
voxelSize = volumeSize/nVoxels
pixelSize = detectorSize/nPixels
stepSize = voxelSize.max()/20.0

#Define projection geometries
theta = 0.0
x0 = np.array([cos(theta), sin(theta)])
y0 = np.array([-sin(theta), cos(theta)])

sourcePosition = -sourceAxisDistance * x0
detectorOrigin = detectorAxisDistance * x0 + detectorOrigin * y0
pixelDirection = y0 * pixelSize

dataSpace = fs.L2(sets.Interval(0,1))
dataRN = cs.CudaRN(nPixels)
dataDisc = dd.makeUniformDiscretization(dataSpace, dataRN)

reconSpace = fs.L2(sets.Rectangle((0, 0), (1, 1)))
reconRN = cs.CudaRN(nVoxels.prod())
reconDisc = dd.makePixelDiscretization(reconSpace, reconRN, nVoxels[0], nVoxels[1])

#Create a phantom
phantom = SR.SRPyUtils.phantom(nVoxels)
plt.imshow(phantom)
phantomVec = reconDisc.element(phantom)

projector = CudaProjection(volumeOrigin, voxelSize, nVoxels, nPixels, stepSize, sourcePosition, detectorOrigin, pixelDirection, reconDisc, dataDisc)

result = dataDisc.element()
projector.apply(phantomVec,result)

plt.figure()
plt.plot(result[:])

backprojected = reconDisc.element()
projector.apply_adjoint(result,backprojected)

plt.figure()
plt.imshow(backprojected[:].reshape(nVoxels))
plt.show()<|MERGE_RESOLUTION|>--- conflicted
+++ resolved
@@ -19,46 +19,46 @@
 You should have received a copy of the GNU General Public License
 along with RL.  If not, see <http://www.gnu.org/licenses/>.
 """
-from __future__ import division, print_function, unicode_literals, absolute_import
+from __future__ import (division, print_function, unicode_literals,
+                        absolute_import)
 from future import standard_library
-standard_library.install_aliases()
-from math import sin,cos,pi
-import unittest
+from math import sin, cos
 
-import os
 import numpy as np
 import RL.operator.operator as OP
 import RL.space.function as fs
-import RL.space.euclidean as ds
 import RL.space.cuda as cs
 import RL.space.discretizations as dd
 import RL.space.set as sets
 import SimRec2DPy as SR
 import matplotlib.pyplot as plt
 
-from RL.utility.testutils import Timer
+standard_library.install_aliases()
+
 
 class CudaProjection(OP.LinearOperator):
-    def __init__(self, volumeOrigin, voxelSize, nVoxels, nPixels, stepSize, sourcePosition, detectorOrigin, pixelDirection, domain, range):
+    def __init__(self, volumeOrigin, voxelSize, nVoxels, nPixels, stepSize,
+                 sourcePosition, detectorOrigin, pixelDirection,
+                 domain, range):
         self.sourcePosition = sourcePosition
         self.detectorOrigin = detectorOrigin
         self.pixelDirection = pixelDirection
         self._domain = domain
         self._range = range
-        self.forward = SR.SRPyCuda.CudaForwardProjector(nVoxels, volumeOrigin, voxelSize, nPixels, stepSize)
-        self.back = SR.SRPyCuda.CudaBackProjector(nVoxels, volumeOrigin, voxelSize, nPixels, stepSize)
+        self.forward = SR.SRPyCuda.CudaForwardProjector(
+            nVoxels, volumeOrigin, voxelSize, nPixels, stepSize)
+        self.back = SR.SRPyCuda.CudaBackProjector(
+            nVoxels, volumeOrigin, voxelSize, nPixels, stepSize)
 
     def _apply(self, data, out):
-<<<<<<< HEAD
         self.forward.setData(data.data_ptr)
-        self.forward.project(self.sourcePosition, self.detectorOrigin, self.pixelDirection, out.data_ptr)
-=======
-        self.forward.setData(data.impl.dataPtr())
-        self.forward.project(self.sourcePosition, self.detectorOrigin, self.pixelDirection, out.impl.dataPtr())
->>>>>>> cf894260
+        self.forward.project(self.sourcePosition, self.detectorOrigin,
+                             self.pixelDirection, out.data_ptr)
 
     def _apply_adjoint(self, projection, out):
-        self.back.backProject(self.sourcePosition, self.detectorOrigin, self.pixelDirection, projection.data_ptr, out.data_ptr)
+        self.back.backProject(self.sourcePosition, self.detectorOrigin,
+                              self.pixelDirection, projection.data_ptr,
+                              out.data_ptr)
 
     @property
     def domain(self):
@@ -69,8 +69,8 @@
         return self._range
 
 
-#Set geometry parameters
-volumeSize = np.array([20.0,20.0])
+# Set geometry parameters
+volumeSize = np.array([20.0, 20.0])
 volumeOrigin = -volumeSize/2.0
 
 detectorSize = 50.0
@@ -79,17 +79,17 @@
 sourceAxisDistance = 20.0
 detectorAxisDistance = 20.0
 
-#Discretization parameters
+# Discretization parameters
 nVoxels = np.array([500, 400])
 nPixels = 400
 nProjection = 500
 
-#Scale factors
+# Scale factors
 voxelSize = volumeSize/nVoxels
 pixelSize = detectorSize/nPixels
 stepSize = voxelSize.max()/20.0
 
-#Define projection geometries
+# Define projection geometries
 theta = 0.0
 x0 = np.array([cos(theta), sin(theta)])
 y0 = np.array([-sin(theta), cos(theta)])
@@ -98,29 +98,32 @@
 detectorOrigin = detectorAxisDistance * x0 + detectorOrigin * y0
 pixelDirection = y0 * pixelSize
 
-dataSpace = fs.L2(sets.Interval(0,1))
+dataSpace = fs.L2(sets.Interval(0, 1))
 dataRN = cs.CudaRN(nPixels)
 dataDisc = dd.makeUniformDiscretization(dataSpace, dataRN)
 
 reconSpace = fs.L2(sets.Rectangle((0, 0), (1, 1)))
 reconRN = cs.CudaRN(nVoxels.prod())
-reconDisc = dd.makePixelDiscretization(reconSpace, reconRN, nVoxels[0], nVoxels[1])
+reconDisc = dd.makePixelDiscretization(reconSpace, reconRN,
+                                       nVoxels[0], nVoxels[1])
 
-#Create a phantom
+# Create a phantom
 phantom = SR.SRPyUtils.phantom(nVoxels)
 plt.imshow(phantom)
 phantomVec = reconDisc.element(phantom)
 
-projector = CudaProjection(volumeOrigin, voxelSize, nVoxels, nPixels, stepSize, sourcePosition, detectorOrigin, pixelDirection, reconDisc, dataDisc)
+projector = CudaProjection(volumeOrigin, voxelSize, nVoxels, nPixels, stepSize,
+                           sourcePosition, detectorOrigin, pixelDirection,
+                           reconDisc, dataDisc)
 
 result = dataDisc.element()
-projector.apply(phantomVec,result)
+projector.apply(phantomVec, result)
 
 plt.figure()
 plt.plot(result[:])
 
 backprojected = reconDisc.element()
-projector.apply_adjoint(result,backprojected)
+projector.apply_adjoint(result, backprojected)
 
 plt.figure()
 plt.imshow(backprojected[:].reshape(nVoxels))
