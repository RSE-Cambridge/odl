﻿# Copyright 2014, 2015 Jonas Adler
#
# This file is part of ODL.
#
# ODL is free software: you can redistribute it and/or modify
# it under the terms of the GNU General Public License as published by
# the Free Software Foundation, either version 3 of the License, or
# (at your option) any later version.
#
# ODL is distributed in the hope that it will be useful,
# but WITHOUT ANY WARRANTY; without even the implied warranty of
# MERCHANTABILITY or FITNESS FOR A PARTICULAR PURPOSE.  See the
# GNU General Public License for more details.
#
# You should have received a copy of the GNU General Public License
# along with ODL.  If not, see <http://www.gnu.org/licenses/>.

"""Default operators defined on any (reasonable) space."""

# Imports for common Python 2/3 codebase
from __future__ import print_function, division, absolute_import
from future import standard_library
standard_library.install_aliases()
from builtins import super

# ODL imports
from odl.operator.operator import Operator
from odl.set.pspace import ProductSpace
from odl.set.space import LinearSpace, LinearSpaceVector
from odl.set.sets import Field


__all__ = ('ScalingOperator', 'ZeroOperator', 'IdentityOperator',
           'LinCombOperator', 'MultiplyOperator',
           'InnerProductOperator', 'ConstantOperator')


class ScalingOperator(Operator):

    """Operator of multiplication with a scalar."""

    def __init__(self, space, scalar):
        """Initialize a ScalingOperator instance.

        Parameters
        ----------
        space : `LinearSpace`
            The space of elements which the operator is acting on
        scalar : field element
            An element in the field of the space that the vectors are
            scaled with
        """
        if not isinstance(space, LinearSpace):
            raise TypeError('space {!r} not a LinearSpace instance.'
                            ''.format(space))

        super().__init__(space, space, linear=True)
        self._space = space
        self._scal = space.field.element(scalar)

    def _call(self, x, out=None):
        """Scale input and write to output.

        Parameters
        ----------
        x : ``domain`` element
            input vector to be scaled
        out : ``range`` element, optional
            Output vector to which the result is written

        Returns
        -------
        out : ``range`` element
            Result of the scaling. If ``out`` was provided, the
            returned object is a reference to it.

        Examples
        --------
        >>> from odl import Rn
        >>> r3 = Rn(3)
        >>> vec = r3.element([1, 2, 3])
        >>> out = r3.element()
        >>> op = ScalingOperator(r3, 2.0)
        >>> op(vec, out)  # In place, Returns out
        Rn(3).element([2.0, 4.0, 6.0])
        >>> out
        Rn(3).element([2.0, 4.0, 6.0])
        >>> op(vec)  # Out of place
        Rn(3).element([2.0, 4.0, 6.0])
        """
        if out is None:
            out = self._scal * x
        else:
            out.lincomb(self._scal, x)
        return out

    @property
    def inverse(self):
        """Return the inverse operator.

        Examples
        --------
        >>> from odl import Rn
        >>> r3 = Rn(3)
        >>> vec = r3.element([1, 2, 3])
        >>> op = ScalingOperator(r3, 2.0)
        >>> inv = op.inverse
        >>> inv(op(vec)) == vec
        True
        >>> op(inv(vec)) == vec
        True
        """
        if self._scal == 0.0:
            raise ZeroDivisionError('scaling operator not invertible for '
                                    'scalar==0')
        return ScalingOperator(self._space, 1.0 / self._scal)

    @property
    def adjoint(self):
        """ The adjoint is given by taking the conjugate of the scalar
        """
        # TODO: optimize to self if `scal` is real
        return ScalingOperator(self._space, self._scal.conjugate())

    def __repr__(self):
        """op.__repr__() <==> repr(op)."""
        return 'ScalingOperator({!r}, {!r})'.format(self._space, self._scal)

    def __str__(self):
        """op.__str__() <==> str(op)."""
        return '{} * I'.format(self._scal)


class ZeroOperator(ScalingOperator):

    """Operator mapping each element to the zero element."""

    def __init__(self, space):
        """Initialize a ZeroOperator instance.

        Parameters
        ----------
        space : `LinearSpace`
            The space of elements which the operator is acting on
        """
        super().__init__(space, 0)

    def __repr__(self):
        """op.__repr__() <==> repr(op)."""
        return 'ZeroOperator({!r})'.format(self._space)

    def __str__(self):
        """op.__str__() <==> str(op)."""
        return '0'


class IdentityOperator(ScalingOperator):

    """Operator mapping each element to itself."""

    def __init__(self, space):
        """Initialize an IdentityOperator instance.

        Parameters
        ----------
        space : LinearSpace
            The space of elements which the operator is acting on
        """
        super().__init__(space, 1)

    def __repr__(self):
        """Return ``repr(self)``."""
        return 'IdentityOperator({!r})'.format(self._space)

    def __str__(self):
        """Return ``str(self)``."""
        return "I"


class LinCombOperator(Operator):

    """Operator mapping two space elements to a linear combination.

    This opertor calculates:

    ``out = a*x[0] + b*x[1]``
    """

    # pylint: disable=abstract-method
    def __init__(self, space, a, b):
        """Initialize a LinCombOperator instance.

        Parameters
        ----------
        space : `LinearSpace`
            The space of elements which the operator is acting on
        a, b : scalar
            Scalars to multiply ``x[0]`` and ``x[1]`` with, respectively
        """
        domain = ProductSpace(space, space)
        super().__init__(domain, space, linear=True)
        self.a = a
        self.b = b

    def _call(self, x, out=None):
        """Linearly combine the input and write to output.

        Parameters
        ----------
        x : ``domain`` element
            An element in the operator domain (2-tuple of space
            elements) whose linear combination is calculated
        out : ```range`` element
            Vector to which the result is written

        Returns
        -------
        out : ``range`` element
            Result of the linear combination. If ``out`` was provided,
            the returned object is a reference to it.

        Examples
        --------
        >>> from odl import Rn, ProductSpace
        >>> r3 = Rn(3)
        >>> r3xr3 = ProductSpace(r3, r3)
        >>> xy = r3xr3.element([[1, 2, 3], [1, 2, 3]])
        >>> z = r3.element()
        >>> op = LinCombOperator(r3, 1.0, 1.0)
        >>> op(xy, out=z)  # Returns z
        Rn(3).element([2.0, 4.0, 6.0])
        >>> z
        Rn(3).element([2.0, 4.0, 6.0])
        """
        if out is None:
            out = self.range.element()
        out.lincomb(self.a, x[0], self.b, x[1])
        return out

    def __repr__(self):
        """Return ``repr(self)``."""
        return 'LinCombOperator({!r}, {!r}, {!r})'.format(
            self.range, self.a, self.b)

    def __str__(self):
        """Return ``str(self)``."""
        return "{}*x + {}*y".format(self.a, self.b)


class MultiplyOperator(Operator):

    """Operator multiplying two elements.

<<<<<<< HEAD
    The multiply operator calculates::

        out = x[0] * x[1]
=======
    The multiply operator calculates:

    out = x * y

    Where ``x`` is a `LinearSpaceVector`'s or `Field` element and
    ``y`` is a `LinearSpaceVector`.
>>>>>>> 62c7353f
    """

    # pylint: disable=abstract-method
    def __init__(self, y, domain=None):
        """Initialize a MultiplyOperator instance.

        Parameters
        ----------
        y : `LinearSpaceVector`
            The value to multiply by
        domain : `LinearSpace` or `Field`, optional
            The set to take values in. Default: ``x.space``
        """
        if not isinstance(y, LinearSpaceVector):
            raise TypeError('y {!r} needs to be a LinearSpaceVector'
                            ''.format(y))

        if domain is None:
            domain = y.space

        self.y = y
        self._domain_is_field = isinstance(domain, Field)
        super().__init__(domain, y.space, linear=True)

    def _call(self, x):
        """Multiply by the input.

        Parameters
        ----------
        x : ``domain`` element
            An element in the field of the vector

        Examples
        --------
        >>> from odl import Rn
        >>> r3 = Rn(3)
        >>> x = r3.element([1, 2, 3])
        >>> op = MultiplyOperator(x, r3.field)
        >>> op(3.0)
        Rn(3).element([3.0, 6.0, 9.0])
        """
        return x * self.y

    def _call(self, x, out=None):
        """Multiply the input and write to output.

        Parameters
        ----------
        x : ``domain`` element
            An element in the operator domain (2-tuple of space
            elements) whose elementwise product is calculated
        out : ``range`` element, optional
            Vector to which the result is written

        Returns
        -------
        out : ``range`` element
            Result of the multiplication. If ``out`` was provided, the
            returned object is a reference to it.

        Examples
        --------
        >>> from odl import Rn
        >>> r3 = Rn(3)
<<<<<<< HEAD
        >>> r3xr3 = ProductSpace(r3, r3)
        >>> xy = r3xr3.element([[1, 2, 3], [1, 2, 3]])
        >>> z = r3.element()
        >>> op = MultiplyOperator(r3)
        >>> op(xy, out=z)
=======
        >>> x = r3.element([1, 2, 3])

        Multiply by vector

        >>> op = MultiplyOperator(x)
        >>> out = r3.element()
        >>> op(x, out)
>>>>>>> 62c7353f
        Rn(3).element([1.0, 4.0, 9.0])

        Multiply by scalar

        >>> op2 = MultiplyOperator(x, domain=r3.field)
        >>> out = r3.element()
        >>> op2(3, out)
        Rn(3).element([3.0, 6.0, 9.0])
        """
        if self._domain_is_field:
            out.lincomb(x, self.y)
        else:
            out.multiply(x, self.y)

    @property
    def adjoint(self):
        """ The adjoint operator.

        Returns
        -------
        adjoint : `InnerProductOperator` or `MultiplyOperator`
            If the domain of this operator is the scalar field of a
            `LinearSpace` the adjoint is the inner product with ``y``
            else it is the multiplication with ``y``

        Examples
        --------
        >>> from odl import Rn
        >>> r3 = Rn(3)
        >>> x = r3.element([1, 2, 3])

        Multiply by vector

        >>> op = MultiplyOperator(x)
        >>> out = r3.element()
        >>> op.adjoint(x)
        Rn(3).element([1.0, 4.0, 9.0])

        Multiply by scalar

        >>> op2 = MultiplyOperator(x, domain=r3.field)
        >>> op2.adjoint(x)
        14.0
        """
<<<<<<< HEAD
        if out is None:
            out = self.range.multiply(x[0], x[1])
        else:
            out.space.multiply(x[0], x[1], out=out)

        return out
=======
        if self._domain_is_field:
            return InnerProductOperator(self.y)
        else:
            # TODO: complex case
            return MultiplyOperator(self.y)
>>>>>>> 62c7353f

    def __repr__(self):
        """Return ``repr(self)``."""
        return 'MultiplyOperator({!r})'.format(self.y)

    def __str__(self):
        """Return ``str(self)``."""
        return "x * y"


class InnerProductOperator(Operator):
    """Operator taking the inner product with a fixed vector.

    The multiply operator calculates:

    ``InnerProductOperator(vec)(x) == x.inner(vec)``

    This is only applicable in inner product spaces.
    """

    # pylint: disable=abstract-method
    def __init__(self, vector):
        """Initialize a InnerProductOperator instance.

        Parameters
        ----------
        vector : `LinearSpaceVector`
            The vector to take the inner product with
        """
        self.vector = vector
        super().__init__(vector.space, vector.space.field, linear=True)

    def _call(self, x):
        """Multiply the input and write to output.

        Parameters
        ----------
        x : ``vector.space`` element
            An element in the space of the vector

        Returns
        -------
        out : ``field`` element
            Result of the inner product calculation

        Examples
        --------
        >>> from odl import Rn
        >>> r3 = Rn(3)
        >>> x = r3.element([1, 2, 3])
        >>> op = InnerProductOperator(x)
        >>> op(r3.element([1, 2, 3]))
        14.0
        """
        return x.inner(self.vector)

    @property
    def adjoint(self):
        """ The adjoint operator.

<<<<<<< HEAD
        Parameters
        ----------
        vector : `LinearSpaceVector`
            The vector to take the inner product with
        """
        self.vector = vector
        super().__init__(vector.space.field, vector.space, linear=True)

    def _call(self, x, out=None):
        """Multiply the input and write to output.

        Parameters
        ----------
        x : ``domain`` element
            An element in the operator domain (2-tuple of space
            elements) whose elementwise product is calculated
        out : ``range`` element, optional
            Vector to which the result is written

        Returns
        -------
        out : ``range`` element
            Result of the scaling. If ``out`` was provided, the
            returned object is a reference to it.

        Examples
        --------
        >>> from odl import Rn
        >>> r3 = Rn(3)
        >>> x = r3.element([1, 2, 3])
        >>> op = InnerProductAdjointOperator(x)
        >>> out = r3.element()
        >>> result = op(3.0, out=out)  # In place, returns out
        >>> result
        Rn(3).element([3.0,  6.0,  9.0])
        >>> result is out
        True
        >>> op(3.0)  # Out of place
        Rn(3).element([3.0, 6.0, 9.0])
        """
        if out is None:
            out = self.vector * x
        else:
            out.lincomb(x, self.vector)
        return out

    @property
    def adjoint(self):
        return InnerProductOperator(self.vector)
=======
        Returns
        -------
        adjoint : `MultiplyOperator`
            It is the multiplication with ``vector``.

        Examples
        --------
        >>> from odl import Rn
        >>> r3 = Rn(3)
        >>> x = r3.element([1, 2, 3])
        >>> op = InnerProductOperator(x)
        >>> op.adjoint(2.0)
        Rn(3).element([2.0, 4.0, 6.0])
        """
        return MultiplyOperator(self.vector, self.vector.space.field)

    @property
    def T(self):
        """ The vector of this operator.

        Returns
        -------
        vector : `LinearSpaceVector`
            Vector used in this operator

        Example
        -------
        >>> from odl import Rn
        >>> r3 = Rn(3)
        >>> x = r3.element([1, 2, 3])
        >>> x.T
        InnerProductOperator(Rn(3).element([1.0, 2.0, 3.0]))
        >>> x.T.T
        Rn(3).element([1.0, 2.0, 3.0])
        """
        return self.vector
>>>>>>> 62c7353f

    def __repr__(self):
        """Return ``repr(self)``."""
        return 'InnerProductOperator({!r})'.format(self.vector)

    def __str__(self):
        """Return ``str(self)``."""
        return "{}.T".format(self.vector)


class ConstantOperator(Operator):

    """Operator that always returns the same value

    ``ConstantOperator(vector)(x) <==> vector``
    """

    def __init__(self, vector, dom=None):
        """Initialize an instance.

        Parameters
        ----------
        vector : `LinearSpaceVector`
            The vector constant to be returned

        dom : `LinearSpace`, default : vector.space
            The domain of the operator.
        """
        if not isinstance(vector, LinearSpaceVector):
            raise TypeError('vector {!r} not a LinearSpaceVector instance.'
                            ''.format(vector))

        if dom is None:
            dom = vector.space

        self.vector = vector
        super().__init__(dom, vector.space)

    def _call(self, x, out=None):
        """Return the constant vector or assign it to ``out``.

        Parameters
        ----------
        x : ``domain`` element
            Any element in the domain
        out : ``range`` element
            Vector that gets assigned to the constant vector

        Returns
        -------
        out : ``range`` element
            Result of the assignment. If ``out`` was provided, the
            returned object is a reference to it.

        Examples
        --------
        >>> from odl import Rn
        >>> r3 = Rn(3)
        >>> x = r3.element([1, 2, 3])
        >>> op = ConstantOperator(x)
        >>> op(x, out=r3.element())
        Rn(3).element([1.0, 2.0, 3.0])
        """
        if out is None:
            return self.range.element(self.vector.copy())
        else:
            out.assign(self.vector)

    def __repr__(self):
        """Return ``repr(self)``."""
        return 'ConstantOperator({!r})'.format(self.vector)

    def __str__(self):
        """Return ``str(self)``."""
        return "{}".format(self.vector)


class ResidualOperator(Operator):

    """ Operator that returns the residual of some operator application
    with a vector

    ``ResidualOperator(op, vector)(x) <==> op(x) - vector``
    """

    def __init__(self, op, vector):
        """ Initialize an instance.

        Parameters
        ----------
        vector : `LinearSpaceVector`
            The vector constant to be returned

        dom : `LinearSpace`, default : vector.space
            The domain of the operator.
        """
        if not isinstance(op, Operator):
            raise TypeError('op {!r} not a Operator instance.'
                            ''.format(op))

        if not isinstance(vector, LinearSpaceVector):
            raise TypeError('space {!r} not a LinearSpaceVector instance.'
                            ''.format(vector))

        if vector not in op.range:
            raise TypeError('space {!r} not in op.range {!r}.'
                            ''.format(vector, op.range))

        self.op = op
        self.vector = vector
        super().__init__(op.domain, vector.space)

    def _call(self, x, out=None):
        """Evaluate the residual at ``x``.

        Parameters
        ----------
        x : ``domain`` element
            Any element in the domain
        out : ``range`` element
            Vector that gets assigned to the constant vector

        Returns
        -------
        out : ``range`` element
            Result of the evaluation. If ``out`` was provided, the
            returned object is a reference to it.

        Examples
        --------
        >>> from odl import Rn
        >>> r3 = Rn(3)
        >>> vec = r3.element([1, 2, 3])
        >>> op = IdentityOperator(r3)
        >>> res = ResidualOperator(op, vec)
        >>> x = r3.element([4, 5, 6])
        >>> res(x, out=r3.element())
        Rn(3).element([3.0, 3.0, 3.0])
        """
        if out is None:
            out = self.op(x)
        else:
            self.op(x, out=out)

        out -= self.vector
        return out

    def derivative(self, point):
        """The derivative the residual operator.

        It is equal to the derivative of the "inner" operator:

        ``ResidualOperator(op, vec).derivative(x) <==> op.derivative(x)``

        Parameters
        ----------
        x : ``domain`` element
            Any element in the domain where the derivative should be taken
        """
        return self.op.derivative(point)

    def __repr__(self):
        """Return ``repr(self)``."""
        return 'ResidualOperator({!r}, {!r})'.format(self.op, self.vector)

    def __str__(self):
        """Return ``str(self)``."""
        return "{} - {}".format(self.op, self.vector)


if __name__ == '__main__':
    from doctest import testmod, NORMALIZE_WHITESPACE
    testmod(optionflags=NORMALIZE_WHITESPACE)<|MERGE_RESOLUTION|>--- conflicted
+++ resolved
@@ -251,18 +251,13 @@
 
     """Operator multiplying two elements.
 
-<<<<<<< HEAD
-    The multiply operator calculates::
-
-        out = x[0] * x[1]
-=======
-    The multiply operator calculates:
-
-    out = x * y
-
-    Where ``x`` is a `LinearSpaceVector`'s or `Field` element and
+    ``MultiplyOperator(y)(x) <==> x * y``
+
+    Here, ``x`` is a `LinearSpaceVector` or `Field` element and
     ``y`` is a `LinearSpaceVector`.
->>>>>>> 62c7353f
+    Hence, this operator can be defined either on a `LinearSpace` or on
+    a `Field`. In the first case it is the pointwise multiplication,
+    in the second the scalar multiplication.
     """
 
     # pylint: disable=abstract-method
@@ -286,25 +281,6 @@
         self.y = y
         self._domain_is_field = isinstance(domain, Field)
         super().__init__(domain, y.space, linear=True)
-
-    def _call(self, x):
-        """Multiply by the input.
-
-        Parameters
-        ----------
-        x : ``domain`` element
-            An element in the field of the vector
-
-        Examples
-        --------
-        >>> from odl import Rn
-        >>> r3 = Rn(3)
-        >>> x = r3.element([1, 2, 3])
-        >>> op = MultiplyOperator(x, r3.field)
-        >>> op(3.0)
-        Rn(3).element([3.0, 6.0, 9.0])
-        """
-        return x * self.y
 
     def _call(self, x, out=None):
         """Multiply the input and write to output.
@@ -327,13 +303,6 @@
         --------
         >>> from odl import Rn
         >>> r3 = Rn(3)
-<<<<<<< HEAD
-        >>> r3xr3 = ProductSpace(r3, r3)
-        >>> xy = r3xr3.element([[1, 2, 3], [1, 2, 3]])
-        >>> z = r3.element()
-        >>> op = MultiplyOperator(r3)
-        >>> op(xy, out=z)
-=======
         >>> x = r3.element([1, 2, 3])
 
         Multiply by vector
@@ -341,7 +310,6 @@
         >>> op = MultiplyOperator(x)
         >>> out = r3.element()
         >>> op(x, out)
->>>>>>> 62c7353f
         Rn(3).element([1.0, 4.0, 9.0])
 
         Multiply by scalar
@@ -351,7 +319,9 @@
         >>> op2(3, out)
         Rn(3).element([3.0, 6.0, 9.0])
         """
-        if self._domain_is_field:
+        if out is None:
+            return x * self.y
+        elif self._domain_is_field:
             out.lincomb(x, self.y)
         else:
             out.multiply(x, self.y)
@@ -362,9 +332,9 @@
 
         Returns
         -------
-        adjoint : `InnerProductOperator` or `MultiplyOperator`
+        adjoint : {`InnerProductOperator`, `MultiplyOperator`}
             If the domain of this operator is the scalar field of a
-            `LinearSpace` the adjoint is the inner product with ``y``
+            `LinearSpace` the adjoint is the inner product with ``y``,
             else it is the multiplication with ``y``
 
         Examples
@@ -386,20 +356,11 @@
         >>> op2.adjoint(x)
         14.0
         """
-<<<<<<< HEAD
-        if out is None:
-            out = self.range.multiply(x[0], x[1])
-        else:
-            out.space.multiply(x[0], x[1], out=out)
-
-        return out
-=======
         if self._domain_is_field:
             return InnerProductOperator(self.y)
         else:
             # TODO: complex case
             return MultiplyOperator(self.y)
->>>>>>> 62c7353f
 
     def __repr__(self):
         """Return ``repr(self)``."""
@@ -413,9 +374,7 @@
 class InnerProductOperator(Operator):
     """Operator taking the inner product with a fixed vector.
 
-    The multiply operator calculates:
-
-    ``InnerProductOperator(vec)(x) == x.inner(vec)``
+    ``InnerProductOperator(vec)(x) <==> x.inner(vec)``
 
     This is only applicable in inner product spaces.
     """
@@ -460,61 +419,10 @@
     def adjoint(self):
         """ The adjoint operator.
 
-<<<<<<< HEAD
-        Parameters
-        ----------
-        vector : `LinearSpaceVector`
-            The vector to take the inner product with
-        """
-        self.vector = vector
-        super().__init__(vector.space.field, vector.space, linear=True)
-
-    def _call(self, x, out=None):
-        """Multiply the input and write to output.
-
-        Parameters
-        ----------
-        x : ``domain`` element
-            An element in the operator domain (2-tuple of space
-            elements) whose elementwise product is calculated
-        out : ``range`` element, optional
-            Vector to which the result is written
-
-        Returns
-        -------
-        out : ``range`` element
-            Result of the scaling. If ``out`` was provided, the
-            returned object is a reference to it.
-
-        Examples
-        --------
-        >>> from odl import Rn
-        >>> r3 = Rn(3)
-        >>> x = r3.element([1, 2, 3])
-        >>> op = InnerProductAdjointOperator(x)
-        >>> out = r3.element()
-        >>> result = op(3.0, out=out)  # In place, returns out
-        >>> result
-        Rn(3).element([3.0,  6.0,  9.0])
-        >>> result is out
-        True
-        >>> op(3.0)  # Out of place
-        Rn(3).element([3.0, 6.0, 9.0])
-        """
-        if out is None:
-            out = self.vector * x
-        else:
-            out.lincomb(x, self.vector)
-        return out
-
-    @property
-    def adjoint(self):
-        return InnerProductOperator(self.vector)
-=======
         Returns
         -------
         adjoint : `MultiplyOperator`
-            It is the multiplication with ``vector``.
+            The operator of multiplication with ``vector``.
 
         Examples
         --------
@@ -529,7 +437,7 @@
 
     @property
     def T(self):
-        """ The vector of this operator.
+        """The vector of this operator.
 
         Returns
         -------
@@ -547,7 +455,6 @@
         Rn(3).element([1.0, 2.0, 3.0])
         """
         return self.vector
->>>>>>> 62c7353f
 
     def __repr__(self):
         """Return ``repr(self)``."""
