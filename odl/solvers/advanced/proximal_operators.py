--- conflicted
+++ resolved
@@ -69,8 +69,6 @@
 
     def make_diag(step_size):
         """Diagonal matrix of operators
-<<<<<<< HEAD
-=======
 
         Parameters
         ----------
@@ -81,13 +79,8 @@
         -------
         diag_op : `Operator`
         """
-        operators = [factory(step_size) for factory in factory_list]
-
-        indices = [range(len(operators)), range(len(operators))]
-        shape = (len(operators), len(operators))
-        op_matrix = sp.sparse.coo_matrix((operators, indices), shape)
-
-        return ProductSpaceOperator(op_matrix)
+        return DiagonalOperator(
+            *[factory(step_size) for factory in factory_list])
 
     return make_diag
 
@@ -122,7 +115,6 @@
 
     def cconj_prox_factory(step_size):
         """Create proximal for the dual with a given step_size.
->>>>>>> 1317d629
 
         Parameters
         ----------
@@ -134,13 +126,8 @@
         proximal : `Operator`
             The proximal operator of ``prox[a * f^*](x)``
         """
-<<<<<<< HEAD
-        return DiagonalOperator(
-            *[factory(step_size) for factory in factory_list])
-=======
         prox_other = step_size * proximal(1.0 / step_size) * (1.0 / step_size)
         return IdentityOperator(prox_other.domain) - prox_other
->>>>>>> 1317d629
 
     return cconj_prox_factory
 
